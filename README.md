--- conflicted
+++ resolved
@@ -7,11 +7,7 @@
 
 # Getting Started
 
-<<<<<<< HEAD
 1. Run `./buildAll.sh` to create the `jarkata-ls-1.0-SNAPSHOT-jar-with-dependencies.jar` and move it into the `jakarata-elcipse` folder
-=======
-1. Build the Jakarta EE LS: `mvn clean install` from within the `jarkarta.ls` folder to create the `jarkata-ls-1.0-SNAPSHOT-jar-with-dependencies.jar` in the target directory
->>>>>>> 395ee131
 
 2. Install Eclipse Plugin Development Environment (step 1 here: https://medium.com/@ravi_theja/creating-your-first-eclipse-plugin-9b1b5ba33b58)
 
