--- conflicted
+++ resolved
@@ -87,93 +87,74 @@
             List<Diagnostic> diagnostics) throws JavaModelException {
         for (IType type : unit.getAllTypes()) {
             for (IField field : type.getFields()) {
-<<<<<<< HEAD
                 collectJsonbTransientFieldDiagnostics(unit, diagnostics, field);
                 collectJsonbTransientAccessorDiagnostics(unit, diagnostics, field);
-=======
-                List<String> jsonbAnnotationsForField = getJsonbAnnotationNames(field);
-                if (jsonbAnnotationsForField.contains(JsonbConstants.JSONB_TRANSIENT)) {
-                    boolean hasAccessorConflict = false;
-                    // Diagnostics on the getter and setter of the field are created when they are
-                    // annotated with Jsonb annotations other than JsonbTransient.
-                    for (IMethod accessor : JDTUtils.getAccessors(field)) {
-                        if (hasJsonbAnnotationOtherThanTransient(accessor)) {
-                            List<String> jsonbAnnotationsForAccessor = getJsonbAnnotationNames(accessor);
-                            Diagnostic diagnostic = createDiagnosticBy(unit, accessor, JsonbConstants.JSONB_TRANSIENT);
-                            diagnostic.setData((JsonArray)(new Gson().toJsonTree(jsonbAnnotationsForAccessor)));
-                            diagnostics.add(diagnostic);
-                            hasAccessorConflict = true;
-                        }
-                    }
-                    if (hasJsonbAnnotationOtherThanTransient(field) || hasAccessorConflict) {
-                        Diagnostic diagnostic = createDiagnosticBy(unit, field, JsonbConstants.JSONB_TRANSIENT);
-                        diagnostic.setData((JsonArray)(new Gson().toJsonTree(jsonbAnnotationsForField)));
-                        diagnostics.add(diagnostic);
-                    }
-                }
->>>>>>> a040d081
             }
         }
     }
     
     private void collectJsonbTransientFieldDiagnostics(ICompilationUnit unit,
             List<Diagnostic> diagnostics, IField field) throws JavaModelException {
-        List<String> jsonbAnnotations = getJsonbAnnotationNames(field);
-        if (jsonbAnnotations.contains(JsonbConstants.JSONB_TRANSIENT)) {
-            // Diagnostic is created on the field if @JsonbTransient is not mutually exclusive
-            createDiagnosticIfMemberHasJsonbAnnotationOtherThanTransient(unit, diagnostics, field,
-                    jsonbAnnotations, JsonbConstants.ERROR_MESSAGE_JSONB_TRANSIENT_ON_FIELD);
-
+        List<String> jsonbAnnotationsForField = getJsonbAnnotationNames(field);
+        if (jsonbAnnotationsForField.contains(JsonbConstants.JSONB_TRANSIENT)) {
+            boolean hasAccessorConflict = false;
             // Diagnostics on the accessors of the field are created when they are
             // annotated with Jsonb annotations other than JsonbTransient.
             for (IMethod accessor : JDTUtils.getFieldAccessors(unit, field)) {
-                jsonbAnnotations = getJsonbAnnotationNames(accessor);
-                createDiagnosticIfMemberHasJsonbAnnotationOtherThanTransient(unit, diagnostics, accessor,
-                        jsonbAnnotations, JsonbConstants.ERROR_MESSAGE_JSONB_TRANSIENT_ON_FIELD);
+                List<String> jsonbAnnotationsForAccessor = getJsonbAnnotationNames(accessor);
+                if (hasJsonbAnnotationOtherThanTransient(jsonbAnnotationsForAccessor)) {
+                    createJsonbTransientDiagnostic(unit, diagnostics, accessor,
+                            jsonbAnnotationsForAccessor, JsonbConstants.ERROR_MESSAGE_JSONB_TRANSIENT_ON_FIELD);
+                    hasAccessorConflict = true;
+                }
             }
+            // Diagnostic is created on the field if @JsonbTransient is not mutually exclusive or
+            // accessor has annoatations other than JsonbTransient
+            if (hasAccessorConflict || hasJsonbAnnotationOtherThanTransient(jsonbAnnotationsForField))
+                createJsonbTransientDiagnostic(unit, diagnostics, field,
+                        jsonbAnnotationsForField, JsonbConstants.ERROR_MESSAGE_JSONB_TRANSIENT_ON_FIELD);
         }
     }
     
     private void collectJsonbTransientAccessorDiagnostics(ICompilationUnit unit,
             List<Diagnostic> diagnostics, IField field) throws JavaModelException {
-        boolean createdDiagnosticForField = false;
+        boolean createDiagnosticForField = false;
+        List<String> jsonbAnnotationsForField = getJsonbAnnotationNames(field);
+
         for (IMethod accessor : JDTUtils.getFieldAccessors(unit, field)) {
-            List<String> jsonbAnnotations = getJsonbAnnotationNames(accessor);
-            if (jsonbAnnotations.contains(JsonbConstants.JSONB_TRANSIENT)) {
+            List<String> jsonbAnnotationsForAccessor = getJsonbAnnotationNames(accessor);
+            boolean hasFieldConflict = false;
+            if (jsonbAnnotationsForAccessor.contains(JsonbConstants.JSONB_TRANSIENT)) {
+                // Diagnostic is created if the field of this accessor has a annotation other then JsonbTransient
+                if (hasJsonbAnnotationOtherThanTransient(jsonbAnnotationsForField)) {
+                    createDiagnosticForField = true;
+                    hasFieldConflict = true;
+                }
+                
                 // Diagnostic is created on the accessor if @JsonbTransient is not mutually exclusive
-                createDiagnosticIfMemberHasJsonbAnnotationOtherThanTransient(unit, diagnostics, accessor,
-                        jsonbAnnotations, JsonbConstants.ERROR_MESSAGE_JSONB_TRANSIENT_ON_ACCESSOR);
-                
-                // Diagnostic is created if the field of this accessor has a annotation other then JsonbTransient
-                jsonbAnnotations = getJsonbAnnotationNames(field);
-                if (!createdDiagnosticForField)
-                    createdDiagnosticForField = createDiagnosticIfMemberHasJsonbAnnotationOtherThanTransient(unit,
-                            diagnostics, field, jsonbAnnotations, JsonbConstants.ERROR_MESSAGE_JSONB_TRANSIENT_ON_ACCESSOR);
+                if (hasFieldConflict || hasJsonbAnnotationOtherThanTransient(jsonbAnnotationsForAccessor))
+                    createJsonbTransientDiagnostic(unit, diagnostics, accessor,
+                            jsonbAnnotationsForAccessor, JsonbConstants.ERROR_MESSAGE_JSONB_TRANSIENT_ON_ACCESSOR);
+               
             }
         }
+        if (createDiagnosticForField)
+            createJsonbTransientDiagnostic(unit, diagnostics, field,
+                    jsonbAnnotationsForField, JsonbConstants.ERROR_MESSAGE_JSONB_TRANSIENT_ON_ACCESSOR);
     }
     
-    private boolean createDiagnosticIfMemberHasJsonbAnnotationOtherThanTransient(ICompilationUnit unit,
+    private boolean createJsonbTransientDiagnostic(ICompilationUnit unit,
             List<Diagnostic> diagnostics, IMember member, List<String> jsonbAnnotations,
             String diagnosticErrorMessage) throws JavaModelException {
-        if (hasJsonbAnnotationOtherThanTransient(jsonbAnnotations)) {
-            Diagnostic diagnostic = createDiagnosticBy(unit, member, diagnosticErrorMessage);
-            diagnostic.setData((JsonArray)(new Gson().toJsonTree(jsonbAnnotations)));
-            diagnostics.add(diagnostic);
-            return true;
-        }
-        return false;
+        Diagnostic diagnostic = createDiagnosticBy(unit, member, diagnosticErrorMessage);
+        diagnostic.setData((JsonArray)(new Gson().toJsonTree(jsonbAnnotations)));
+        diagnostics.add(diagnostic);
+        return true;
     }
     
     private List<String> getJsonbAnnotationNames(IAnnotatable annotable) throws JavaModelException {
-<<<<<<< HEAD
         IAnnotation annotations[] = annotable.getAnnotations();
         List<String> annotationNames = Arrays.stream(annotations).map(
-=======
-        IAnnotation fieldAnnotations[] = annotable.getAnnotations();
-        List<IAnnotation> fieldAnnotationsList = Arrays.asList(fieldAnnotations);
-        List<String> annotationNames = fieldAnnotationsList.stream().map(
->>>>>>> a040d081
                 fieldAnnotation -> fieldAnnotation.getElementName()).collect(Collectors.toList());
 
         List<String> jsonbAnnotationNames = new ArrayList<String>();
