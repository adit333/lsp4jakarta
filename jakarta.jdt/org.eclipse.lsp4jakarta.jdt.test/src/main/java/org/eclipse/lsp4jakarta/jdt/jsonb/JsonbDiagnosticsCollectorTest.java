--- conflicted
+++ resolved
@@ -85,101 +85,91 @@
 
         JakartaDiagnosticsParams diagnosticsParams = new JakartaDiagnosticsParams();
         diagnosticsParams.setUris(Arrays.asList(uri));
+        
+        // Diagnostic for the field "id"
+        Diagnostic d1 = d(21, 16, 18,
+                "When a class field is annotated with @JsonbTransient, this field, getter or setter must not be annotated with other JSON Binding annotations.",
+                DiagnosticSeverity.Error, "jakarta-jsonb", "NonmutualJsonbTransientAnnotation");
+        d1.setData(new Gson().toJsonTree(Arrays.asList("JsonbTransient")));
 
         // Diagnostic for the field "name"
-        Diagnostic d1 = d(27, 19, 23,
+        Diagnostic d2 = d(25, 19, 23,
                 "When a class field is annotated with @JsonbTransient, this field, getter or setter must not be annotated with other JSON Binding annotations.",
                 DiagnosticSeverity.Error, "jakarta-jsonb", "NonmutualJsonbTransientAnnotation");
-        d1.setData(new Gson().toJsonTree(Arrays.asList("JsonbProperty",  "JsonbTransient")));
+        d2.setData(new Gson().toJsonTree(Arrays.asList("JsonbProperty",  "JsonbTransient")));
 
         // Diagnostic for the field "favoriteLanguage"
-        Diagnostic d2 = d(32, 19, 35,
+        Diagnostic d3 = d(30, 19, 35,
                 "When a class field is annotated with @JsonbTransient, this field, getter or setter must not be annotated with other JSON Binding annotations.",
                 DiagnosticSeverity.Error, "jakarta-jsonb", "NonmutualJsonbTransientAnnotation");
-        d2.setData(new Gson().toJsonTree(Arrays.asList("JsonbProperty", "JsonbAnnotation",  "JsonbTransient")));
+        d3.setData(new Gson().toJsonTree(Arrays.asList("JsonbProperty", "JsonbAnnotation",  "JsonbTransient")));
         
-<<<<<<< HEAD
         // Diagnostic for the field "favoriteEditor"
-        Diagnostic d3 = d(39, 19, 33,
+        Diagnostic d4 = d(39, 19, 33,
                 "When an accessor is annotated with @JsonbTransient, then its field or the accessor must not be annotated with other JSON Binding annotations.",
                 DiagnosticSeverity.Error, "jakarta-jsonb", "NonmutualJsonbTransientAnnotationOnAccessor");
-        d3.setData(new Gson().toJsonTree(Arrays.asList("JsonbProperty")));
+        d4.setData(new Gson().toJsonTree(Arrays.asList("JsonbProperty")));
         
         // Diagnostic for the getter "getId"
-        Diagnostic d4 = d(42, 16, 21,
+        Diagnostic d5 = d(42, 16, 21,
                 "When a class field is annotated with @JsonbTransient, this field, getter or setter must not be annotated with other JSON Binding annotations.",
                 DiagnosticSeverity.Error, "jakarta-jsonb", "NonmutualJsonbTransientAnnotation");
-        d4.setData(new Gson().toJsonTree(Arrays.asList("JsonbProperty")));
+        d5.setData(new Gson().toJsonTree(Arrays.asList("JsonbProperty")));
        
         // Diagnostic for the setter "setId"
-        Diagnostic d5 = d(49, 17, 22,
+        Diagnostic d6 = d(49, 17, 22,
                 "When a class field is annotated with @JsonbTransient, this field, getter or setter must not be annotated with other JSON Binding annotations.",
                 DiagnosticSeverity.Error, "jakarta-jsonb", "NonmutualJsonbTransientAnnotation");
-        d5.setData(new Gson().toJsonTree(Arrays.asList("JsonbNillable")));
+        d6.setData(new Gson().toJsonTree(Arrays.asList("JsonbNillable")));
         
-        // Diagnostic for the setter "favoriteEditor"
-        Diagnostic d6 = d(73, 19, 36,
+        // Diagnostic for the getter "getFavoriteEditor"
+        Diagnostic d7 = d(67, 19, 36,
                 "When an accessor is annotated with @JsonbTransient, then its field or the accessor must not be annotated with other JSON Binding annotations.",
                 DiagnosticSeverity.Error, "jakarta-jsonb", "NonmutualJsonbTransientAnnotationOnAccessor");
-        d6.setData(new Gson().toJsonTree(Arrays.asList("JsonbNillable", "JsonbTransient")));
+        d7.setData(new Gson().toJsonTree(Arrays.asList("JsonbTransient")));
+       
+        // Diagnostic for the setter "setFavoriteEditor"
+        Diagnostic d8 = d(74, 19, 36,
+                "When an accessor is annotated with @JsonbTransient, then its field or the accessor must not be annotated with other JSON Binding annotations.",
+                DiagnosticSeverity.Error, "jakarta-jsonb", "NonmutualJsonbTransientAnnotationOnAccessor");
+        d8.setData(new Gson().toJsonTree(Arrays.asList("JsonbNillable", "JsonbTransient")));
   
-        assertJavaDiagnostics(diagnosticsParams, utils, d1, d2, d3, d4, d5, d6);
-=======
-        // Diagnostic for the field "id"
-        Diagnostic d3 = d(23, 16, 18,
-                "When a class field is annotated with @JsonbTransient, this field, getter or setter must not be annotated with other JSON Binding annotations.",
-                DiagnosticSeverity.Error, "jakarta-jsonb", "NonmutualJsonbTransientAnnotation");
-        d3.setData(new Gson().toJsonTree(Arrays.asList("JsonbTransient")));
-        
-        // Diagnostic for the getter "getId"
-        Diagnostic d4 = d(36, 16, 21,
-                "When a class field is annotated with @JsonbTransient, this field, getter or setter must not be annotated with other JSON Binding annotations.",
-                DiagnosticSeverity.Error, "jakarta-jsonb", "NonmutualJsonbTransientAnnotation");
-        d4.setData(new Gson().toJsonTree(Arrays.asList("JsonbProperty", "JsonbNillable")));
-        
-        // Diagnostic for the setter "setId"
-        Diagnostic d5 = d(43, 17, 22,
-                "When a class field is annotated with @JsonbTransient, this field, getter or setter must not be annotated with other JSON Binding annotations.",
-                DiagnosticSeverity.Error, "jakarta-jsonb", "NonmutualJsonbTransientAnnotation");
-        d5.setData(new Gson().toJsonTree(Arrays.asList("JsonbNillable")));
-
-        assertJavaDiagnostics(diagnosticsParams, utils, d1, d2, d3, d4, d5);
->>>>>>> a040d081
+        assertJavaDiagnostics(diagnosticsParams, utils, d1, d2, d3, d4, d5, d6, d7, d8);
 
 
         // Test code actions
+        // Quick fix for the field "id"
+        JakartaJavaCodeActionParams codeActionParams1 = createCodeActionParams(uri, d1);
+        TextEdit te1 = te(20, 4, 21, 4, "");
+        CodeAction ca1 = ca(uri, "Remove @JsonbTransient", d1, te1);
+        assertJavaCodeAction(codeActionParams1, utils, ca1);
+        
         // Quick fix for the field "name"
-        JakartaJavaCodeActionParams codeActionParams1 = createCodeActionParams(uri, d1);
-        TextEdit te1 = te(26, 4, 27, 4, "");
-        TextEdit te2 = te(25, 4, 26, 4, "");
-        CodeAction ca1 = ca(uri, "Remove @JsonbTransient", d1, te1);
-        CodeAction ca2 = ca(uri, "Remove @JsonbProperty", d1, te2);
-        assertJavaCodeAction(codeActionParams1, utils, ca1, ca2);
+        JakartaJavaCodeActionParams codeActionParams2 = createCodeActionParams(uri, d2);
+        TextEdit te3 = te(24, 4, 25, 4, "");
+        TextEdit te4 = te(23, 4, 24, 4, "");
+        CodeAction ca3 = ca(uri, "Remove @JsonbTransient", d2, te3);
+        CodeAction ca4 = ca(uri, "Remove @JsonbProperty", d2, te4);
+        assertJavaCodeAction(codeActionParams2, utils, ca3, ca4);
        
         // Quick fix for the field "favoriteLanguage"
-        JakartaJavaCodeActionParams codeActionParams2 = createCodeActionParams(uri, d2);
-        TextEdit te3 = te(31, 4, 32, 4, "");
-        TextEdit te4 = te(29, 4, 31, 4, "");
-        CodeAction ca3 = ca(uri, "Remove @JsonbTransient", d2, te3);
-        CodeAction ca4 = ca(uri, "Remove @JsonbProperty, @JsonbAnnotation", d2, te4);
-        assertJavaCodeAction(codeActionParams2, utils, ca3, ca4);
+        JakartaJavaCodeActionParams codeActionParams3 = createCodeActionParams(uri, d3);
+        TextEdit te5 = te(29, 4, 30, 4, "");
+        TextEdit te6 = te(27, 4, 29, 4, "");
+        CodeAction ca5 = ca(uri, "Remove @JsonbTransient", d3, te5);
+        CodeAction ca6 = ca(uri, "Remove @JsonbProperty, @JsonbAnnotation", d3, te6);
+        assertJavaCodeAction(codeActionParams3, utils, ca5, ca6);
         
-        // Quick fix for the field "id"
-        JakartaJavaCodeActionParams codeActionParams3 = createCodeActionParams(uri, d3);
-        TextEdit te5 = te(22, 4, 23, 4, "");
-        CodeAction ca5 = ca(uri, "Remove @JsonbTransient", d3, te5);
-        assertJavaCodeAction(codeActionParams3, utils, ca5);
-        
-        // Quick fix for the getter "getId"
-        JakartaJavaCodeActionParams codeActionParams4 = createCodeActionParams(uri, d4);
-        TextEdit te6 = te(34, 4, 36, 4, "");
-        CodeAction ca6 = ca(uri, "Remove @JsonbProperty, @JsonbNillable", d4, te6);
-        assertJavaCodeAction(codeActionParams4, utils, ca6);
-        
-        // Quick fix for the setter "setId"
-        JakartaJavaCodeActionParams codeActionParams5 = createCodeActionParams(uri, d5);
-        TextEdit te7 = te(42, 4, 43, 4, "");
-        CodeAction ca7 = ca(uri, "Remove @JsonbNillable", d5, te7);
-        assertJavaCodeAction(codeActionParams5, utils, ca7);
+        // Quick fix for the accessor "getId"
+        JakartaJavaCodeActionParams codeActionParams4 = createCodeActionParams(uri, d5);
+        TextEdit te7 = te(41, 4, 42, 4, "");
+        CodeAction ca7 = ca(uri, "Remove @JsonbProperty", d5, te7);
+        assertJavaCodeAction(codeActionParams4, utils, ca7);
+
+        // Quick fix for the accessor "setId"
+        JakartaJavaCodeActionParams codeActionParams5 = createCodeActionParams(uri, d6);
+        TextEdit te8 = te(48, 4, 49, 4, "");
+        CodeAction ca8 = ca(uri, "Remove @JsonbNillable", d6, te8);
+        assertJavaCodeAction(codeActionParams5, utils, ca8);
     }
 }